--- conflicted
+++ resolved
@@ -1,11 +1,6 @@
 
 major = 1
-<<<<<<< HEAD
-minor = 3
-build = 0
-=======
 minor = 3 
 build = 4
->>>>>>> d5097edd
 
 version = f"{major}.{minor}.{build}"