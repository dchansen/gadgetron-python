--- conflicted
+++ resolved
@@ -56,7 +56,12 @@
             except StopIteration:
                 return
 
-<<<<<<< HEAD
+    def add_reader(self, slot, reader, *args, **kwargs):
+        self.readers[slot] = lambda readable: reader(readable, *args, **kwargs)
+
+    def add_writer(self, accepts, writer, *args, **kwargs):
+        self.writers.insert(0, (accepts, lambda writable: writer(writable, *args, **kwargs)))
+
     def filter(self, predicate):
         """
          Filters the messages that come through the connection
@@ -71,22 +76,7 @@
         Sends a message via the connection
         :param item: Message to be sent. Must have corresponding writer
         """
-        for predicate, writer in _writers:
-=======
-    def add_reader(self, slot, reader, *args, **kwargs):
-        self.readers[slot] = lambda readable: reader(readable, *args, **kwargs)
-
-    def add_writer(self, accepts, writer, *args, **kwargs):
-        self.writers.insert(0, (accepts, lambda writable: writer(writable, *args, **kwargs)))
-
-    def filter(self, filter):
-        if isinstance(filter, type):
-            return self.filters.append(lambda o: isinstance(o, filter))
-        self.filters.append(filter)
-
-    def send(self, item):
         for predicate, writer in self.writers:
->>>>>>> ef1e86a8
             if predicate(item):
                 return writer(self, item)
         raise TypeError(f"No appropriate writer found for item of type '{type(item)}'")
